"""Tests for ProblemService business logic."""

from datetime import UTC, datetime, timezone
from unittest.mock import AsyncMock
from uuid import uuid4

import pytest

from src.core.exceptions import (
    LanguageResourceNotFoundError,
    NotFoundError,
    ServiceError,
)
from src.schemas.problems import (
    GrammarProblemConstraints,
    ProblemCreate,
    ProblemFilters,
    ProblemType,
    ProblemUpdate,
)
from src.schemas.sentences import DirectObject, IndirectObject, Negation, Pronoun, Tense
from src.schemas.verbs import AuxiliaryType, VerbClassification, VerbCreate
from src.services.problem_service import ProblemService

# Import fixtures from problems domain
from tests.problems.fixtures import generate_random_problem_data, problem_repository

# Import verb fixtures from verbs domain
from tests.verbs.fixtures import sample_verb, verb_repository


@pytest.fixture
def sample_problem_create():
    """Create a sample ProblemCreate instance for testing."""
    problem_data = generate_random_problem_data()
    return ProblemCreate(**problem_data)


@pytest.mark.asyncio
class TestProblemService:
    """Test ProblemService business logic."""

    async def test_create_and_retrieve_problem(
        self, problem_repository, sample_problem_create
    ):
        """Test creating and retrieving a problem."""
        service = ProblemService(problem_repository=problem_repository)

        # Create a simple grammar problem
<<<<<<< HEAD
        problem_title = f"Grammar: Parler - {uuid4()}"
        problem_data = ProblemCreate(
            problem_type=ProblemType.GRAMMAR,
            title=problem_title,
=======
        from uuid import uuid4

        problem_data = ProblemCreate(
            problem_type=ProblemType.GRAMMAR,
            title=f"Grammar: Parler_{uuid4().hex[:8]}",
>>>>>>> 28376252
            instructions="Choose the correctly formed French sentence.",
            correct_answer_index=0,
            target_language_code="eng",
            statements=[
                {
                    "content": "Je parle français.",
                    "is_correct": True,
                    "translation": "I speak French.",
                },
                {
                    "content": "Je parles français.",
                    "is_correct": False,
                    "explanation": "Wrong conjugation",
                },
            ],
            topic_tags=["grammar", "basic_grammar"],
            source_statement_ids=[uuid4(), uuid4()],
            metadata={"grammatical_focus": ["basic_conjugation"]},
        )

        # Create the problem
        created_problem = await service.create_problem(problem_data)
        assert created_problem.id is not None
<<<<<<< HEAD
        assert created_problem.title == problem_title
=======
        assert created_problem.title.startswith("Grammar: Parler_")
        assert len(created_problem.title.split("_")[-1]) == 8  # UUID hex suffix
>>>>>>> 28376252
        assert created_problem.problem_type == ProblemType.GRAMMAR
        assert len(created_problem.statements) == 2
        assert created_problem.correct_answer_index == 0

        # Retrieve the problem
        retrieved_problem = await service.get_problem_by_id(created_problem.id)
        assert retrieved_problem.id == created_problem.id
        assert retrieved_problem.title == created_problem.title

    async def test_update_problem(self, problem_repository, sample_problem_create):
        """Test updating a problem."""
        service = ProblemService(problem_repository=problem_repository)

        # Create initial problem
        created_problem = await service.create_problem(sample_problem_create)

        # Update the problem
<<<<<<< HEAD
        updated_title = f"Updated Grammar: Parler - {uuid4()}"
        update_data = ProblemUpdate(
            title=updated_title,
=======
        from uuid import uuid4

        update_data = ProblemUpdate(
            title=f"Updated Grammar: Parler_{uuid4().hex[:8]}",
>>>>>>> 28376252
            instructions="Updated: Choose the correctly formed French sentence.",
        )

        updated_problem = await service.update_problem(created_problem.id, update_data)
<<<<<<< HEAD
        assert updated_problem.title == updated_title
=======
        assert updated_problem.title.startswith("Updated Grammar: Parler_")
        assert len(updated_problem.title.split("_")[-1]) == 8  # UUID hex suffix
>>>>>>> 28376252
        assert (
            updated_problem.instructions
            == "Updated: Choose the correctly formed French sentence."
        )
        assert updated_problem.problem_type == created_problem.problem_type  # Unchanged

    async def test_delete_problem(self, problem_repository, sample_problem_create):
        """Test deleting a problem."""
        service = ProblemService(problem_repository=problem_repository)

        # Create a problem
        created_problem = await service.create_problem(sample_problem_create)

        # Delete the problem
        success = await service.delete_problem(created_problem.id)
        assert success is True

        # Verify it's gone
        with pytest.raises(NotFoundError):
            await service.get_problem_by_id(created_problem.id)

    async def test_get_problems_with_filters(
        self, problem_repository, sample_problem_create
    ):
        """Test getting problems with filters."""
        service = ProblemService(problem_repository=problem_repository)

        # Create multiple problems with unique identifiers
        unique_tag = f"test_filter_{uuid4().hex[:8]}"

        problem1_data = ProblemCreate(
            **{
                **sample_problem_create.model_dump(),
                "title": f"Problem 1 {unique_tag}",
                "topic_tags": [unique_tag, "grammar"],
            }
        )
        problem1 = await service.create_problem(problem1_data)

        problem2_data = ProblemCreate(
            **{
                **sample_problem_create.model_dump(),
                "title": f"Problem 2 {unique_tag}",
                "topic_tags": [unique_tag, "grammar"],
            }
        )
        problem2 = await service.create_problem(problem2_data)

        # Get problems by our unique tag (should find exactly our 2 problems)
        problems_by_topic = await service.get_problems_by_topic([unique_tag], limit=10)
        found_ids = [p.id for p in problems_by_topic]
        assert problem1.id in found_ids
        assert problem2.id in found_ids

        # Filter by type (should include our problems among others)
        grammar_problems, grammar_total = await service.get_problems(
            ProblemFilters(problem_type=ProblemType.GRAMMAR)
        )
        assert grammar_total >= 2  # At least our 2 problems
        for problem in grammar_problems:
            assert problem.problem_type == ProblemType.GRAMMAR

    async def test_get_problem_summaries(
        self, problem_repository, sample_problem_create
    ):
        """Test getting problem summaries."""
        service = ProblemService(problem_repository=problem_repository)

        # Create a problem with a unique tag for identification
        unique_tag = f"summary_test_{uuid4().hex[:8]}"
        problem_data = ProblemCreate(
            **{
                **sample_problem_create.model_dump(),
                "title": f"Summary Test {unique_tag}",
                "topic_tags": [unique_tag],
            }
        )
        created_problem = await service.create_problem(problem_data)

        # Test that get_problem_summaries works without errors
        summaries, total = await service.get_problem_summaries(ProblemFilters(limit=50))

        # Basic validation
        assert total >= 1
        assert len(summaries) <= 50
        assert len(summaries) > 0

        # Validate structure of returned summaries
        first_summary = summaries[0]
        assert hasattr(first_summary, "id")
        assert hasattr(first_summary, "title")
        assert hasattr(first_summary, "problem_type")
        assert hasattr(first_summary, "statement_count")
        assert isinstance(first_summary.statement_count, int)
        assert first_summary.statement_count >= 0

        # Verify our created problem exists (may not be in the limited results due to ordering)
        retrieved = await service.get_problem_by_id(created_problem.id)
        assert retrieved is not None
        assert retrieved.title == created_problem.title

    async def test_get_random_problem(self, problem_repository, sample_problem_create):
        """Test getting a random problem."""
        service = ProblemService(problem_repository=problem_repository)
        random_problem = await service.get_random_problem(ProblemFilters())
        assert random_problem is not None
        assert hasattr(random_problem, "id")

    @pytest.mark.asyncio
    async def test_create_random_grammar_problem_no_verbs(self, problem_repository):
        """Test that creating a random problem fails if no verbs are available."""
        service = ProblemService(problem_repository=problem_repository)

<<<<<<< HEAD
        # Mock the verb_service to return no verbs, simulating an empty verb database
        service.verb_service.get_random_verb = AsyncMock(return_value=None)

        with pytest.raises(LanguageResourceNotFoundError):
            await service.create_random_grammar_problem()
=======
        # Get initial count
        initial_count = await service.count_problems()
        intital_grammar_count = await service.count_problems(
            problem_type=ProblemType.GRAMMAR
        )

        # Create a problem
        new_protlem = await service.create_problem(sample_problem_create)

        # Count should increase
        new_count = await service.count_problems()
        assert new_count > initial_count

        # Count with filters
        new_grammar_count = await service.count_problems(
            problem_type=ProblemType.GRAMMAR
        )
        assert new_grammar_count > intital_grammar_count

        check_problem = await service.get_problem(new_protlem.id)

        assert check_problem.id == new_protlem.id
        assert check_problem.title == new_protlem.title
        assert check_problem.problem_type == new_protlem.problem_type
        assert check_problem.instructions == new_protlem.instructions
        assert check_problem.correct_answer_index == new_protlem.correct_answer_index
        assert check_problem.target_language_code == new_protlem.target_language_code
>>>>>>> 28376252

    async def test_get_problem_statistics(
        self, problem_repository, sample_problem_create
    ):
        """Test getting problem statistics."""
        service = ProblemService(problem_repository=problem_repository)

        # Create a problem to ensure we have data
        await service.create_problem(sample_problem_create)

        # Get statistics
        stats = await service.get_problem_statistics()
        assert "total_problems" in stats
        assert stats["total_problems"] >= 1
        assert "problems_by_type" in stats


@pytest.mark.asyncio
class TestProblemServiceAnalytics:
    """Test ProblemService analytics-related business logic."""

    @pytest.mark.asyncio
    async def test_get_problems_using_verb(
        self, problem_repository, verb_repository, sample_verb
    ):
        """Test retrieving problems associated with a specific verb."""
        # Setup: Create a problem linked to a specific verb
        problem_service = ProblemService(problem_repository=problem_repository)

<<<<<<< HEAD
        # Ensure the verb exists or create it
        verb_to_create = VerbCreate.model_validate(sample_verb.model_dump())
        try:
            verb = await verb_repository.get_verb_by_infinitive(
                infinitive=sample_verb.infinitive,
                auxiliary=sample_verb.auxiliary.value,
                reflexive=sample_verb.reflexive,
                target_language_code=sample_verb.target_language_code,
            )
            if not verb:
                verb = await verb_repository.create_verb(verb_to_create)
        except LanguageResourceNotFoundError:
            verb = await verb_repository.create_verb(verb_to_create)

        # Create a problem that is explicitly linked to this verb
        problem_data = ProblemCreate(
            problem_type=ProblemType.GRAMMAR,
            title=f"Verb test problem for {verb.infinitive} - {uuid4()}",
            instructions="Test instruction",
=======
        # Create a problem with verb metadata
        from uuid import uuid4

        problem_data = ProblemCreate(
            problem_type=ProblemType.GRAMMAR,
            title=f"Grammar: {sample_verb.infinitive}_{uuid4().hex[:8]}",
            instructions="Choose the correctly formed French sentence.",
>>>>>>> 28376252
            correct_answer_index=0,
            statements=[
                {
                    "content": "Statement 1",
                    "is_correct": True,
                    "translation": "Translation 1",
                }
            ],
            metadata={"verb_infinitive": verb.infinitive},
        )
        created_problem = await problem_service.create_problem(problem_data)

        # Test: Retrieve problems by verb infinitive
        problems, total = await problem_service.get_problems(
            ProblemFilters(verb=verb.infinitive)
        )
        assert total > 0
        assert any(p.id == created_problem.id for p in problems)

    @pytest.mark.asyncio
    async def test_get_problems_by_grammatical_focus(
        self, problem_repository, sample_problem_create
    ):
        """Test retrieving problems by a specific grammatical focus."""
        problem_service = ProblemService(problem_repository=problem_repository)

        # Create a problem with a specific grammatical focus
        focus = "passé_composé"
        problem_data = sample_problem_create.model_copy(
            update={
                "title": f"Grammatical focus test: {focus} - {uuid4()}",
                "metadata": {"grammatical_focus": [focus]},
            }
        )
        created_problem = await problem_service.create_problem(problem_data)

        # Test: Retrieve problems by grammatical focus
        problems = await problem_service.get_problems_by_grammatical_focus(
            focus, limit=10
        )
        assert len(problems) > 0
        assert any(p.id == created_problem.id for p in problems)

    @pytest.mark.asyncio
    async def test_get_random_problem_with_filters(self, problem_repository):
        """Test retrieving a random problem with specific filters."""
        problem_service = ProblemService(problem_repository=problem_repository)

        # Create a problem with a unique attribute to filter on
        unique_focus = f"imperfect_{uuid4().hex}"
        problem_data = ProblemCreate(
            problem_type=ProblemType.GRAMMAR,
            title=f"Random problem filter test: {unique_focus}",
            instructions="Test instruction",
            correct_answer_index=0,
            statements=[
                {
                    "content": "Statement 1",
                    "is_correct": True,
                    "translation": "Translation 1",
                }
            ],
            metadata={"grammatical_focus": [unique_focus]},
        )
        await problem_service.create_problem(problem_data)

        # Test: Retrieve a random problem with the specified unique filter
        random_problem = await problem_service.get_random_problem(
            ProblemFilters(metadata_contains={"grammatical_focus": [unique_focus]})
        )
        assert random_problem is not None
        assert unique_focus in random_problem.metadata.get("grammatical_focus", [])


class TestProblemServiceParameterGeneration:
    """Test static methods for generating problem parameters."""

    def test_generate_grammatical_parameters_basic(self, sample_verb):
        """Test basic grammatical parameter generation."""
        service = ProblemService()
        constraints = GrammarProblemConstraints()

        params = service._generate_grammatical_parameters(sample_verb, constraints)

        # Should have all required parameters
        assert "pronoun" in params
        assert "tense" in params
        assert "direct_object" in params
        assert "indirect_object" in params
        assert "negation" in params

        # Should be valid enum values
        assert isinstance(params["pronoun"], Pronoun)
        assert isinstance(params["tense"], Tense)
        assert isinstance(params["direct_object"], DirectObject)
        assert isinstance(params["indirect_object"], IndirectObject)
        assert isinstance(params["negation"], Negation)

    def test_generate_grammatical_parameters_with_constraints(self, sample_verb):
        """Test parameter generation with constraints."""
        service = ProblemService()
        constraints = GrammarProblemConstraints(
            tenses_used=["present", "passe_compose"],
            includes_negation=True,
            includes_cod=True,
        )

        params = service._generate_grammatical_parameters(sample_verb, constraints)

        # Should respect tense constraints
        assert params["tense"] in [Tense.PRESENT, Tense.PASSE_COMPOSE]

    def test_generate_grammatical_parameters_with_cod_constraint(self, sample_verb):
        """Test parameter generation with COD constraints."""
        service = ProblemService()

        # Test with includes_cod=True
        constraints = GrammarProblemConstraints(includes_cod=True)
        sample_verb.can_have_cod = True  # Ensure verb supports COD

        service._generate_grammatical_parameters(sample_verb, constraints)
        # Note: Due to randomness, we can't guarantee COD will be selected,
        # but we can test that the logic doesn't crash

    def test_generate_grammatical_parameters_with_coi_constraint(self, sample_verb):
        """Test parameter generation with COI constraints."""
        service = ProblemService()

        # Test with includes_coi=True
        constraints = GrammarProblemConstraints(includes_coi=True)
        sample_verb.can_have_coi = True  # Ensure verb supports COI

        service._generate_grammatical_parameters(sample_verb, constraints)
        # Note: Due to randomness, we can't guarantee COI will be selected,
        # but we can test that the logic doesn't crash

    def test_generate_grammatical_parameters_edge_cases(self, sample_verb):
        """Test parameter generation edge cases."""
        service = ProblemService()

        # Test with verb that doesn't support objects
        sample_verb.can_have_cod = False
        sample_verb.can_have_coi = False

        constraints = GrammarProblemConstraints()
        params = service._generate_grammatical_parameters(sample_verb, constraints)

        # Should still generate valid parameters
        assert params["direct_object"] == DirectObject.NONE
        assert params["indirect_object"] == IndirectObject.NONE

    def test_vary_parameters_for_correct_statement(self, sample_verb):
        """Test parameter variation for correct statements."""
        service = ProblemService()
        base_params = {
            "pronoun": Pronoun.FIRST_PERSON,
            "tense": Tense.PRESENT,
            "direct_object": DirectObject.NONE,
            "indirect_object": IndirectObject.NONE,
            "negation": Negation.NONE,
        }

        # Correct statement should use base parameters
        params = service._vary_parameters_for_statement(
            base_params, 0, True, sample_verb
        )
        assert params == base_params

    def test_vary_parameters_for_incorrect_statement(self, sample_verb):
        """Test parameter variation for incorrect statements."""
        service = ProblemService()
        base_params = {
            "pronoun": Pronoun.FIRST_PERSON,
            "tense": Tense.PRESENT,
            "direct_object": DirectObject.NONE,
            "indirect_object": IndirectObject.NONE,
            "negation": Negation.NONE,
        }

        # Incorrect statement should have some variation
        params = service._vary_parameters_for_statement(
            base_params, 1, False, sample_verb
        )

        # Should still be a valid parameter set
        assert isinstance(params, dict)
        assert all(key in params for key in base_params.keys())

    def test_vary_parameters_with_direct_object_errors(self, sample_verb):
        """Test parameter variation with direct object error types."""
        service = ProblemService()
        base_params = {
            "pronoun": Pronoun.FIRST_PERSON,
            "tense": Tense.PRESENT,
            "direct_object": DirectObject.MASCULINE,  # Has a direct object
            "indirect_object": IndirectObject.NONE,
            "negation": Negation.NONE,
        }

        # Test error type 0 (direct object errors)
        params = service._vary_parameters_for_statement(
            base_params, 0, False, sample_verb
        )

        # Should still be valid
        assert isinstance(params, dict)
        assert all(key in params for key in base_params.keys())

    def test_vary_parameters_with_indirect_object_errors(self, sample_verb):
        """Test parameter variation with indirect object error types."""
        service = ProblemService()
        base_params = {
            "pronoun": Pronoun.FIRST_PERSON,
            "tense": Tense.PRESENT,
            "direct_object": DirectObject.NONE,
            "indirect_object": IndirectObject.MASCULINE,  # Has an indirect object
            "negation": Negation.NONE,
        }

        # Test error type 1 (indirect object errors)
        params = service._vary_parameters_for_statement(
            base_params, 1, False, sample_verb
        )

        # Should still be valid
        assert isinstance(params, dict)
        assert all(key in params for key in base_params.keys())

    def test_vary_parameters_with_negation_errors(self, sample_verb):
        """Test parameter variation with negation error types."""
        service = ProblemService()
        base_params = {
            "pronoun": Pronoun.FIRST_PERSON,
            "tense": Tense.PRESENT,
            "direct_object": DirectObject.NONE,
            "indirect_object": IndirectObject.NONE,
            "negation": Negation.PAS,  # Has negation (fixed enum value)
        }

        # Test error type 2 (negation errors)
        params = service._vary_parameters_for_statement(
            base_params, 2, False, sample_verb
        )

        # Should still be valid
        assert isinstance(params, dict)
        assert all(key in params for key in base_params.keys())

    def test_derive_topic_tags_basic(self, sample_verb):
        """Test basic topic tag derivation."""
        service = ProblemService()
        constraints = GrammarProblemConstraints()
        metadata = {
            "grammatical_focus": ["basic_conjugation"],
            "includes_cod": False,
            "includes_coi": False,
            "includes_negation": False,
        }

        tags = service._derive_topic_tags(sample_verb, constraints, metadata)

        # Should always include basic grammar tags
        assert "basic_conjugation" in tags
        assert "basic_grammar" in tags

    def test_derive_topic_tags_with_semantic_categorization(self, sample_verb):
        """Test topic tag derivation with semantic verb categorization."""
        service = ProblemService()
        constraints = GrammarProblemConstraints()
        metadata = {
            "grammatical_focus": ["basic_conjugation"],
            "includes_cod": False,
            "includes_coi": False,
            "includes_negation": False,
        }

        # Test different verb types
        test_cases = [
            ("manger", "food"),
            ("aller", "movement"),
            ("parler", "communication"),
            ("être", "essential_verbs"),
        ]

        for infinitive, expected_tag in test_cases:
            sample_verb.infinitive = infinitive
            tags = service._derive_topic_tags(sample_verb, constraints, metadata)
            assert expected_tag in tags

    def test_derive_topic_tags_with_complex_grammar(self, sample_verb):
        """Test topic tag derivation with complex grammar features."""
        service = ProblemService()
        constraints = GrammarProblemConstraints()

        # Test complex grammar (both COD and COI)
        metadata = {
            "grammatical_focus": ["direct_objects", "indirect_objects"],
            "includes_cod": True,
            "includes_coi": True,
            "includes_negation": False,
        }

        tags = service._derive_topic_tags(sample_verb, constraints, metadata)
        assert "complex_grammar" in tags
        assert "direct_objects" in tags
        assert "indirect_objects" in tags

    def test_derive_topic_tags_with_negation(self, sample_verb):
        """Test topic tag derivation with negation."""
        service = ProblemService()
        constraints = GrammarProblemConstraints()

        # Test negation
        metadata = {
            "grammatical_focus": ["negation"],
            "includes_cod": False,
            "includes_coi": False,
            "includes_negation": True,
        }

        tags = service._derive_topic_tags(sample_verb, constraints, metadata)
        assert "negation" in tags

    def test_derive_grammar_metadata(self, sample_verb):
        """Test metadata derivation from sentences."""
        service = ProblemService()

        # Create a mock sentence with COD
        from src.schemas.sentences import Sentence

        sentence = Sentence(
            id=uuid4(),
            content="Je le mange.",
            translation="I eat it.",
            verb_id=sample_verb.id,
            pronoun=Pronoun.FIRST_PERSON,
            tense=Tense.PRESENT,
            direct_object=DirectObject.MASCULINE,
            indirect_object=IndirectObject.NONE,
            negation=Negation.NONE,
            is_correct=True,
            target_language_code="eng",
            created_at=datetime.now(UTC),
            updated_at=datetime.now(UTC),
        )

        constraints = GrammarProblemConstraints()
        metadata = service._derive_grammar_metadata(
            [sentence], sample_verb, constraints
        )

        assert "grammatical_focus" in metadata
        assert metadata["includes_cod"] is True
        assert metadata["includes_coi"] is False
        assert metadata["includes_negation"] is False
        assert sample_verb.infinitive in metadata["verb_infinitives"]

    def test_derive_grammar_metadata_with_multiple_features(self, sample_verb):
        """Test metadata derivation with multiple grammatical features."""
        service = ProblemService()

        from src.schemas.sentences import Sentence

        # Create sentences with various features
        sentences = [
            Sentence(
                id=uuid4(),
                content="Je le mange.",
                translation="I eat it.",
                verb_id=sample_verb.id,
                pronoun=Pronoun.FIRST_PERSON,
                tense=Tense.PRESENT,
                direct_object=DirectObject.MASCULINE,
                indirect_object=IndirectObject.NONE,
                negation=Negation.NONE,
                is_correct=True,
                target_language_code="eng",
                created_at=datetime.now(UTC),
                updated_at=datetime.now(UTC),
            ),
            Sentence(
                id=uuid4(),
                content="Je ne lui parle pas.",
                translation="I don't speak to him.",
                verb_id=sample_verb.id,
                pronoun=Pronoun.FIRST_PERSON,
                tense=Tense.PRESENT,
                direct_object=DirectObject.NONE,
                indirect_object=IndirectObject.MASCULINE,
                negation=Negation.PAS,  # Fixed enum value
                is_correct=True,
                target_language_code="eng",
                created_at=datetime.now(UTC),
                updated_at=datetime.now(UTC),
            ),
        ]

        constraints = GrammarProblemConstraints()
        metadata = service._derive_grammar_metadata(sentences, sample_verb, constraints)

        assert metadata["includes_cod"] is True
        assert metadata["includes_coi"] is True
        assert metadata["includes_negation"] is True
        assert "direct_objects" in metadata["grammatical_focus"]
        assert "indirect_objects" in metadata["grammatical_focus"]
        assert "negation" in metadata["grammatical_focus"]

    def test_derive_grammar_metadata_basic_conjugation_only(self, sample_verb):
        """Test metadata derivation for basic conjugation only."""
        service = ProblemService()

        from src.schemas.sentences import Sentence

        sentence = Sentence(
            id=uuid4(),
            content="Je parle.",
            translation="I speak.",
            verb_id=sample_verb.id,
            pronoun=Pronoun.FIRST_PERSON,
            tense=Tense.PRESENT,
            direct_object=DirectObject.NONE,
            indirect_object=IndirectObject.NONE,
            negation=Negation.NONE,
            is_correct=True,
            target_language_code="eng",
            created_at=datetime.now(UTC),
            updated_at=datetime.now(UTC),
        )

        constraints = GrammarProblemConstraints()
        metadata = service._derive_grammar_metadata(
            [sentence], sample_verb, constraints
        )

        assert metadata["includes_cod"] is False
        assert metadata["includes_coi"] is False
        assert metadata["includes_negation"] is False
        assert metadata["grammatical_focus"] == ["basic_conjugation"]

    def test_package_grammar_problem(self, sample_verb):
        """Test packaging sentences into problem format."""
        service = ProblemService()

        from src.schemas.sentences import Sentence

        # Create sample sentences
        sentences = [
            Sentence(
                id=uuid4(),
                content="Je parle français.",
                translation="I speak French.",
                verb_id=sample_verb.id,
                pronoun=Pronoun.FIRST_PERSON,
                tense=Tense.PRESENT,
                direct_object=DirectObject.NONE,
                indirect_object=IndirectObject.NONE,
                negation=Negation.NONE,
                is_correct=True,
                target_language_code="eng",
                created_at=datetime.now(UTC),
                updated_at=datetime.now(UTC),
            ),
            Sentence(
                id=uuid4(),
                content="Je parles français.",
                translation="Wrong conjugation example",  # Fixed: translation is required
                explanation="Wrong conjugation",
                verb_id=sample_verb.id,
                pronoun=Pronoun.FIRST_PERSON,
                tense=Tense.PRESENT,
                direct_object=DirectObject.NONE,
                indirect_object=IndirectObject.NONE,
                negation=Negation.NONE,
                is_correct=False,
                target_language_code="eng",
                created_at=datetime.now(UTC),
                updated_at=datetime.now(UTC),
            ),
        ]

        constraints = GrammarProblemConstraints()
        problem_create = service._package_grammar_problem(
            sentences=sentences,
            correct_answer_index=0,
            verb=sample_verb,
            constraints=constraints,
            target_language_code="eng",
        )

        assert problem_create.problem_type == ProblemType.GRAMMAR
        assert problem_create.title.startswith(
            f"Grammar: {sample_verb.infinitive.title()}_"
        )
        assert len(problem_create.title.split("_")[-1]) == 8  # UUID hex suffix
        assert problem_create.correct_answer_index == 0
        assert len(problem_create.statements) == 2
        assert problem_create.statements[0]["is_correct"] is True
        assert problem_create.statements[1]["is_correct"] is False
        assert "translation" in problem_create.statements[0]
        assert "explanation" in problem_create.statements[1]


class TestProblemServiceIntegration:
    """Integration tests that might use other services."""

    @pytest.mark.asyncio
    async def test_service_initialization_with_dependencies(self, problem_repository):
        """Test service initialization with injected dependencies."""
        service = ProblemService(problem_repository=problem_repository)

        assert service.problem_repository == problem_repository
        assert service.sentence_service is not None
        assert service.verb_service is not None

    def test_service_initialization_without_dependencies(self):
        """Test service initialization without injected dependencies."""
        service = ProblemService()

        assert service.problem_repository is None
        assert service.sentence_service is not None
        assert service.verb_service is not None

    @pytest.mark.asyncio
    async def test_lazy_repository_initialization(self):
        """Test that repository is lazily initialized when needed."""
        service = ProblemService()  # No repository injected

        # This should trigger lazy initialization
        # Note: This test might fail if Supabase isn't running, which is expected
        try:
            repo = await service._get_problem_repository()
            assert repo is not None
            assert service.problem_repository == repo
        except Exception:
            # Expected if Supabase isn't running in this test context
            pytest.skip("Supabase not available for lazy initialization test")<|MERGE_RESOLUTION|>--- conflicted
+++ resolved
@@ -47,18 +47,11 @@
         service = ProblemService(problem_repository=problem_repository)
 
         # Create a simple grammar problem
-<<<<<<< HEAD
-        problem_title = f"Grammar: Parler - {uuid4()}"
-        problem_data = ProblemCreate(
-            problem_type=ProblemType.GRAMMAR,
-            title=problem_title,
-=======
         from uuid import uuid4
 
         problem_data = ProblemCreate(
             problem_type=ProblemType.GRAMMAR,
             title=f"Grammar: Parler_{uuid4().hex[:8]}",
->>>>>>> 28376252
             instructions="Choose the correctly formed French sentence.",
             correct_answer_index=0,
             target_language_code="eng",
@@ -82,12 +75,8 @@
         # Create the problem
         created_problem = await service.create_problem(problem_data)
         assert created_problem.id is not None
-<<<<<<< HEAD
-        assert created_problem.title == problem_title
-=======
         assert created_problem.title.startswith("Grammar: Parler_")
         assert len(created_problem.title.split("_")[-1]) == 8  # UUID hex suffix
->>>>>>> 28376252
         assert created_problem.problem_type == ProblemType.GRAMMAR
         assert len(created_problem.statements) == 2
         assert created_problem.correct_answer_index == 0
@@ -105,26 +94,16 @@
         created_problem = await service.create_problem(sample_problem_create)
 
         # Update the problem
-<<<<<<< HEAD
-        updated_title = f"Updated Grammar: Parler - {uuid4()}"
-        update_data = ProblemUpdate(
-            title=updated_title,
-=======
         from uuid import uuid4
 
         update_data = ProblemUpdate(
             title=f"Updated Grammar: Parler_{uuid4().hex[:8]}",
->>>>>>> 28376252
             instructions="Updated: Choose the correctly formed French sentence.",
         )
 
         updated_problem = await service.update_problem(created_problem.id, update_data)
-<<<<<<< HEAD
-        assert updated_problem.title == updated_title
-=======
         assert updated_problem.title.startswith("Updated Grammar: Parler_")
         assert len(updated_problem.title.split("_")[-1]) == 8  # UUID hex suffix
->>>>>>> 28376252
         assert (
             updated_problem.instructions
             == "Updated: Choose the correctly formed French sentence."
@@ -238,13 +217,6 @@
         """Test that creating a random problem fails if no verbs are available."""
         service = ProblemService(problem_repository=problem_repository)
 
-<<<<<<< HEAD
-        # Mock the verb_service to return no verbs, simulating an empty verb database
-        service.verb_service.get_random_verb = AsyncMock(return_value=None)
-
-        with pytest.raises(LanguageResourceNotFoundError):
-            await service.create_random_grammar_problem()
-=======
         # Get initial count
         initial_count = await service.count_problems()
         intital_grammar_count = await service.count_problems(
@@ -272,7 +244,6 @@
         assert check_problem.instructions == new_protlem.instructions
         assert check_problem.correct_answer_index == new_protlem.correct_answer_index
         assert check_problem.target_language_code == new_protlem.target_language_code
->>>>>>> 28376252
 
     async def test_get_problem_statistics(
         self, problem_repository, sample_problem_create
@@ -302,27 +273,6 @@
         # Setup: Create a problem linked to a specific verb
         problem_service = ProblemService(problem_repository=problem_repository)
 
-<<<<<<< HEAD
-        # Ensure the verb exists or create it
-        verb_to_create = VerbCreate.model_validate(sample_verb.model_dump())
-        try:
-            verb = await verb_repository.get_verb_by_infinitive(
-                infinitive=sample_verb.infinitive,
-                auxiliary=sample_verb.auxiliary.value,
-                reflexive=sample_verb.reflexive,
-                target_language_code=sample_verb.target_language_code,
-            )
-            if not verb:
-                verb = await verb_repository.create_verb(verb_to_create)
-        except LanguageResourceNotFoundError:
-            verb = await verb_repository.create_verb(verb_to_create)
-
-        # Create a problem that is explicitly linked to this verb
-        problem_data = ProblemCreate(
-            problem_type=ProblemType.GRAMMAR,
-            title=f"Verb test problem for {verb.infinitive} - {uuid4()}",
-            instructions="Test instruction",
-=======
         # Create a problem with verb metadata
         from uuid import uuid4
 
@@ -330,7 +280,6 @@
             problem_type=ProblemType.GRAMMAR,
             title=f"Grammar: {sample_verb.infinitive}_{uuid4().hex[:8]}",
             instructions="Choose the correctly formed French sentence.",
->>>>>>> 28376252
             correct_answer_index=0,
             statements=[
                 {
