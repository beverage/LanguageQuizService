--- conflicted
+++ resolved
@@ -118,14 +118,6 @@
     from uuid import uuid4
 
     verb_data = VerbCreate(**generate_random_verb_data())
-<<<<<<< HEAD
-    unique_infinitive = f"test_infinitive_unique_{uuid4().hex[:8]}"
-    verb_data.infinitive = unique_infinitive
-    created_verb = await verb_service.create_verb(verb_data)
-
-    # Search by infinitive
-    results = await verb_service.get_verbs_by_infinitive(unique_infinitive)
-=======
     verb_infinitive = uuid4().hex[:8]
 
     verb_data.infinitive = verb_infinitive
@@ -133,7 +125,6 @@
 
     # Search by infinitive
     results = await verb_service.get_verbs_by_infinitive(verb_infinitive)
->>>>>>> 28376252
     assert len(results) >= 1
     assert any(v.id == created_verb.id for v in results)
 
@@ -147,11 +138,7 @@
     test_id = uuid4().hex[:8]
     for i in range(2):
         verb_data = VerbCreate(**generate_random_verb_data())
-<<<<<<< HEAD
-        verb_data.infinitive = f"test_limit_{test_id}_{i}"
-=======
         verb_data.infinitive = uuid4().hex[:8]
->>>>>>> 28376252
         await verb_service.create_verb(verb_data)
 
     # Get verbs with limit
@@ -252,11 +239,7 @@
     from uuid import uuid4
 
     verb_data = VerbCreate(**generate_random_verb_data())
-<<<<<<< HEAD
-    verb_data.infinitive = f"test_conjugations_{uuid4().hex[:8]}"
-=======
     verb_data.infinitive = uuid4().hex[:8]
->>>>>>> 28376252
     created_verb = await verb_service.create_verb(verb_data)
 
     # Add conjugations with different tenses
